"""File: data_insertion.py.

Description:
- This file is used to insert data into Elasticsearch.
"""

from typing import Any

import pandas as pd
from elasticsearch.helpers import BulkIndexError, bulk

from CryptoFraudDetection.elasticsearch.elastic_client import (
    get_elasticsearch_client,
)
from CryptoFraudDetection.utils.logger import Logger

es = get_elasticsearch_client()


def insert_dataframe(
    logger: Logger,
    index: str,
    df: pd.DataFrame,
) -> tuple[int, int | list[dict[str, list]]]:
    """Insert a pandas DataFrame into Elasticsearch.

    Args:
    - logger (Logger): The logger to use for logging.
    - index (str): The Elasticsearch index to insert the data into.
    - df (pd.DataFrame): The DataFrame to insert.

    Returns:
    - dict: Elasticsearch bulk insert response.

    """
    if "id" in df.columns:
        data = [
            {
                "_index": index,
                "_id": record["id"],
                "_op_type": "create",
                "_source": record,
            }
            for record in df.to_dict(orient="records")
        ]
    else:
        data = [
            {
                "_index": index,
                "_source": record,
            }
            for record in df.to_dict(orient="records")
        ]

    try:
        response = bulk(client=es, actions=data, raise_on_error=False)
    except BulkIndexError as e:
<<<<<<< HEAD
        logger.info(f"Skipped some documents:\n{e}")
    return response
=======
        logger.handle_exception(
            BulkIndexError,
            f"Skipped some documents:\n{e}",
        )
    return success_fail


def insert_dict(
    logger: Logger,
    index: str,
    data_dict: dict[str, list[str]],
) -> tuple[int, int | list[dict[str, Any]]]:
    """Insert a list of dictionaries into Elasticsearch.

    Args:
    - logger (Logger): The logger to use for logging.
    - index (str): The Elasticsearch index to insert the data into.
    - data_dict (List[Dict[str, Any]]): The list of dictionaries to insert.

    Returns:
    - Tuple[int, int | List[Dict[str, Any]]]: Elasticsearch bulk insert response.

    """
    data_frame = pd.DataFrame(data_dict)
    return insert_dataframe(logger, index, data_frame)
>>>>>>> f8360887
<|MERGE_RESOLUTION|>--- conflicted
+++ resolved
@@ -55,15 +55,11 @@
     try:
         response = bulk(client=es, actions=data, raise_on_error=False)
     except BulkIndexError as e:
-<<<<<<< HEAD
-        logger.info(f"Skipped some documents:\n{e}")
-    return response
-=======
         logger.handle_exception(
             BulkIndexError,
             f"Skipped some documents:\n{e}",
         )
-    return success_fail
+    return response
 
 
 def insert_dict(
@@ -83,5 +79,4 @@
 
     """
     data_frame = pd.DataFrame(data_dict)
-    return insert_dataframe(logger, index, data_frame)
->>>>>>> f8360887
+    return insert_dataframe(logger, index, data_frame)