--- conflicted
+++ resolved
@@ -36,11 +36,8 @@
     "seaborn==0.13.2",
     "ruff==0.8.0",
     "beautifulsoup4==4.12.3",
-<<<<<<< HEAD
     "openai==1.55.2",
-=======
     "transformers===4.46.3 ",
->>>>>>> d78aba09
 ]
 
 [project.urls]
