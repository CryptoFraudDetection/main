[build-system]
requires = ["setuptools>=70.0"]
build-backend = "setuptools.build_meta"

[project]
name = "CryptoFraudDetection"
version = "0.0.1"
authors = [
  { name="Gabriel Torres Gamez" },
  { name="Can-Elian Barth" },
  { name="Florian Baumgartner" },
  { name="Aaron Brülisauer" },
]
description = "Package for the CryptoFraudDetection project"
readme = "README.md"
requires-python = ">=3.12"
classifiers = [
    "Programming Language :: Python :: 3",
    "License :: OSI Approved :: MIT License",
    "Operating System :: OS Independent",
]
dependencies = [
    "setuptools==70.0.0",
    "pytest==8.3.3",
    "black[jupyter]==24.8.0",
    "selenium==4.25.0",
    "elasticsearch==8.15.1",
    "pandas==2.2.3",
    "torch==2.5.0",
    "wandb==0.18.5",
    "python-dotenv==1.0.1",
    "praw==7.8.1",
    "tqdm==4.67.1",
    "altair==5.4.1",
    "matplotlib==3.9.2",
    "seaborn==0.13.2",
    "ruff==0.8.0",
    "beautifulsoup4==4.12.3",
<<<<<<< HEAD
    "pyarrow==18.1.0 ",
    "networkx==3.4.2",
    "python-louvain==0.16",
    "jupyterlab==4.3.3",
    "notebook==7.3.1",
    "ipywidgets==8.1.5",
    "scipy==1.14.1",
=======
    "openai==1.55.2",
>>>>>>> c59c46d0
]

[project.urls]
Homepage = "https://github.com/CryptoFraudDetection/main"
Issues = "https://github.com/CryptoFraudDetection/main/issues"

[tool.ruff]
line-length = 79
lint.select = ["ALL",]
lint.exclude = ["D211","D104",]<|MERGE_RESOLUTION|>--- conflicted
+++ resolved
@@ -36,7 +36,7 @@
     "seaborn==0.13.2",
     "ruff==0.8.0",
     "beautifulsoup4==4.12.3",
-<<<<<<< HEAD
+    "openai==1.55.2",
     "pyarrow==18.1.0 ",
     "networkx==3.4.2",
     "python-louvain==0.16",
@@ -44,9 +44,6 @@
     "notebook==7.3.1",
     "ipywidgets==8.1.5",
     "scipy==1.14.1",
-=======
-    "openai==1.55.2",
->>>>>>> c59c46d0
 ]
 
 [project.urls]
