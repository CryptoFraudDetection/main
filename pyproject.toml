[build-system]
requires = ["setuptools>=70.0"]
build-backend = "setuptools.build_meta"

[project]
name = "CryptoFraudDetection"
version = "0.0.1"
authors = [
  { name = "Gabriel Torres Gamez" },
  { name = "Can-Elian Barth" },
  { name = "Florian Baumgartner" },
  { name = "Aaron Brülisauer" },
]
description = "Package for the CryptoFraudDetection project"
readme = "README.md"
requires-python = ">=3.12"
classifiers = [
  "Programming Language :: Python :: 3",
  "License :: OSI Approved :: MIT License",
  "Operating System :: OS Independent",
]
dependencies = [
  "altair==5.4.1",
  "beautifulsoup4==4.12.3",
  "black[jupyter]==24.8.0",
  "elasticsearch==8.15.1",
  "ipykernel==6.29.5",
  "matplotlib==3.9.2",
  "openai==1.55.2",
  "pandas==2.2.3",
  "pip==24.3.1",
  "praw==7.8.1",
  "pytest==8.3.3",
  "python-dotenv==1.0.1",
  "ruff==0.8.2",
  "scikit-learn==1.6.0",
  "selenium==4.25.0",
  "seaborn==0.13.2",
  "setuptools==70.0.0",
  "swifter==1.4.0",
  "torch==2.5.0",
  "tqdm==4.67.0",
  "wandb==0.18.5",
  "jupyter==1.1.1",
  "ipywidgets==8.1.5",
  "transformers===4.46.3 ",
  "jupyterlab==4.3.3",
  "notebook==7.3.1",
  "torch-geometric>=2.6.1",
  "papermill>=2.6.0",
<<<<<<< HEAD
  "transformers===4.46.3 ",
  "numpy==2.0.0",
  "umap-learn==0.5.7",
=======
  "pyarrow==18.1.0",
>>>>>>> a3e50c60
]

[project.urls]
Homepage = "https://github.com/CryptoFraudDetection/main"
Taskboard = "https://github.com/orgs/CryptoFraudDetection/projects/1"

[tool.ruff]
line-length = 79
lint.select = ["ALL"]
lint.exclude = ["D211", "D104"]<|MERGE_RESOLUTION|>--- conflicted
+++ resolved
@@ -48,13 +48,9 @@
   "notebook==7.3.1",
   "torch-geometric>=2.6.1",
   "papermill>=2.6.0",
-<<<<<<< HEAD
-  "transformers===4.46.3 ",
+  "pyarrow==18.1.0",
   "numpy==2.0.0",
   "umap-learn==0.5.7",
-=======
-  "pyarrow==18.1.0",
->>>>>>> a3e50c60
 ]
 
 [project.urls]
