--- conflicted
+++ resolved
@@ -20,25 +20,6 @@
   "Operating System :: OS Independent",
 ]
 dependencies = [
-<<<<<<< HEAD
-    "setuptools==70.0.0",
-    "pytest==8.3.3",
-    "black[jupyter]==24.8.0",
-    "selenium==4.25.0",
-    "elasticsearch==8.15.1",
-    "pandas==2.2.3",
-    "torch==2.5.0",
-    "wandb==0.18.5",
-    "python-dotenv==1.0.1",
-    "praw==7.8.1",
-    "tqdm==4.67.0",
-    "altair==5.4.1",
-    "matplotlib==3.9.2",
-    "seaborn==0.13.2",
-    "ruff==0.8.0",
-    "beautifulsoup4==4.12.3",
-    "openai==1.55.2",
-=======
   "altair==5.4.1",
   "beautifulsoup4==4.12.3",
   "black[jupyter]==24.8.0",
@@ -70,7 +51,6 @@
   "pyarrow==18.1.0",
   "numpy==2.0.0",
   "umap-learn==0.5.7",
->>>>>>> 6cee2a69
 ]
 
 [project.urls]
