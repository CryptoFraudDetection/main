--- conflicted
+++ resolved
@@ -48,11 +48,6 @@
     # for key in ['id', 'author', 'text', 'score', 'date', 'children']:
     #     assert post['children'][0]['children'][0].get(key, None)
     scraper.quit()
-<<<<<<< HEAD
-    
-if __name__ == '__main__':
-    test__extract_all_comments()
-=======
 
 def test_scrape_post_id():
     """
@@ -83,5 +78,8 @@
     date = scraper.scrape_post_content(url)
     
     assert date.get('date', None) not in [None,'']
->>>>>>> 10139bf0
+    
+    
+if __name__ == '__main__':
+    test__extract_all_comments()
     